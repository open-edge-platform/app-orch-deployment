# SPDX-FileCopyrightText: (C) 2022 Intel Corporation
# SPDX-License-Identifier: Apache-2.0
apiVersion: v2
name: app-resource-manager
description: A Helm chart for Kubernetes
# A chart can be either an 'application' or a 'library' chart.
#
# Application charts are a collection of templates that can be packaged into versioned archives
# to be deployed.
#
# Library charts provide useful utilities or functions for the chart developer. They're included as
# a dependency of application charts to inject those utilities and functions into the rendering
# pipeline. Library charts do not define any templates and therefore cannot be deployed.
type: application
# This is the chart version. This version number should be incremented each time you make changes
# to the chart and its templates, including the app version.
# Versions are expected to follow Semantic Versioning (https://semver.org/)

<<<<<<< HEAD
version: 2.4.7-dev
# Default appVersion will be overwritten by the build to use {repo}/VERSION. This
# value is supplied only to enable local unbuilt deployment of default released
# content.
appVersion: 2.4.7-dev-65b3264
annotations:
  revision: "65b3264"
  created: "2025-08-07T15:30:26Z"
=======
version: 2.4.7
# Default appVersion will be overwritten by the build to use {repo}/VERSION. This
# value is supplied only to enable local unbuilt deployment of default released
# content.
appVersion: 2.4.7
annotations:
  revision: "a016b8f"
  created: "2025-08-08T19:27:43Z"
>>>>>>> 5a40078f
<|MERGE_RESOLUTION|>--- conflicted
+++ resolved
@@ -16,16 +16,6 @@
 # to the chart and its templates, including the app version.
 # Versions are expected to follow Semantic Versioning (https://semver.org/)
 
-<<<<<<< HEAD
-version: 2.4.7-dev
-# Default appVersion will be overwritten by the build to use {repo}/VERSION. This
-# value is supplied only to enable local unbuilt deployment of default released
-# content.
-appVersion: 2.4.7-dev-65b3264
-annotations:
-  revision: "65b3264"
-  created: "2025-08-07T15:30:26Z"
-=======
 version: 2.4.7
 # Default appVersion will be overwritten by the build to use {repo}/VERSION. This
 # value is supplied only to enable local unbuilt deployment of default released
@@ -33,5 +23,4 @@
 appVersion: 2.4.7
 annotations:
   revision: "a016b8f"
-  created: "2025-08-08T19:27:43Z"
->>>>>>> 5a40078f
+  created: "2025-08-08T19:27:43Z"