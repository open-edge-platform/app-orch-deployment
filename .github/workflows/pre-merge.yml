---
# SPDX-FileCopyrightText: (C) 2025 Intel Corporation
# SPDX-License-Identifier: Apache-2.0

name: Pre-Merge CI Pipeline

on:
  pull_request:
    branches:
      - main
      - release-*
  workflow_dispatch:

permissions:
  contents: read

jobs:
  pre-checks:
    runs-on: ${{ github.repository_owner == 'intel' && 'intel-ubuntu-latest' || 'ubuntu-latest' }}
    outputs:
      filtered_projects: ${{ steps.filter-changes.outputs.filtered_projects }}
    steps:
      - uses: actions/checkout@08c6903cd8c0fde910a37f88322edcfb5dd907a8  # v5.0.0
        with:
          persist-credentials: false
      - name: "Verify Branch Name"
<<<<<<< HEAD
        uses: open-edge-platform/orch-ci/verify-branch-name@e4fa54613527cfaad83ba8b625fd845a4ab8409d  # 0.1.53
      - name: "Discover Changed Subfolders"
        id: discover-changes
        uses: open-edge-platform/orch-ci/discover-changed-subfolders@e4fa54613527cfaad83ba8b625fd845a4ab8409d  # 0.1.53
=======
        uses: open-edge-platform/orch-ci/verify-branch-name@a7adb596be29b5b9f3a7053bed637d20875ef1df # 0.1.54
      - name: "Discover Changed Subfolders"
        id: discover-changes
        uses: open-edge-platform/orch-ci/discover-changed-subfolders@a7adb596be29b5b9f3a7053bed637d20875ef1df # 0.1.54
>>>>>>> 085857da
      - name: "Filter Out Unwanted Changed Subfolders"
        id: filter-changes
        env:
          CHANGED_PROJECTS: ${{ steps.discover-changes.outputs.changed_projects }}
        run: |
          folders_to_remove='[".github",".reuse","LICENSES"]'
          filtered_projects=$(echo "$CHANGED_PROJECTS" | jq -cr --argjson folders_to_remove "$folders_to_remove" 'map(select(. as $item | $folders_to_remove | index($item) | not))')
          echo "filtered_projects=$filtered_projects" >> $GITHUB_OUTPUT
  pre-merge-pipeline:
    needs: pre-checks
    if: ${{ needs.pre-checks.outputs.filtered_projects != '[]' }}
    strategy:
      fail-fast: false
      matrix:
        project_folder: ${{ fromJson(needs.pre-checks.outputs.filtered_projects) }}
<<<<<<< HEAD
    uses: open-edge-platform/orch-ci/.github/workflows/pre-merge.yml@e4fa54613527cfaad83ba8b625fd845a4ab8409d  # 0.1.53
=======
    uses: open-edge-platform/orch-ci/.github/workflows/pre-merge.yml@a7adb596be29b5b9f3a7053bed637d20875ef1df # 0.1.54
>>>>>>> 085857da
    with:
      run_version_check: true
      run_dep_version_check: false
      run_build: true
      run_lint: true
      run_test: true
      run_reuse_check: false
      run_validate_clean_folder: false
      run_docker_build: false
      run_artifact: false
      prefix_tag_separator: "/"
      project_folder: ${{ matrix.project_folder }}
  final-check:
      runs-on: ubuntu-latest
      if: ${{ always() }}
      needs: [pre-merge-pipeline]
      steps:
        - name: Final Status Check
          env:
            PRE_MERGE_PIPELINE_RESULT: ${{ needs.pre-merge-pipeline.result }}
          run: |
            echo "Pre-merge pipeline result: $PRE_MERGE_PIPELINE_RESULT"

            if [ "$PRE_MERGE_PIPELINE_RESULT" == "success" ] || [ "$PRE_MERGE_PIPELINE_RESULT" == "skipped" ]; then
              echo "Pre-merge check passed successfully."
            else
              echo "Pre-merge checks failed. PR can't get merged"
              exit 1
            fi<|MERGE_RESOLUTION|>--- conflicted
+++ resolved
@@ -24,17 +24,10 @@
         with:
           persist-credentials: false
       - name: "Verify Branch Name"
-<<<<<<< HEAD
-        uses: open-edge-platform/orch-ci/verify-branch-name@e4fa54613527cfaad83ba8b625fd845a4ab8409d  # 0.1.53
+        uses: open-edge-platform/orch-ci/verify-branch-name@a7adb596be29b5b9f3a7053bed637d20875ef1df  # 0.1.54
       - name: "Discover Changed Subfolders"
         id: discover-changes
-        uses: open-edge-platform/orch-ci/discover-changed-subfolders@e4fa54613527cfaad83ba8b625fd845a4ab8409d  # 0.1.53
-=======
-        uses: open-edge-platform/orch-ci/verify-branch-name@a7adb596be29b5b9f3a7053bed637d20875ef1df # 0.1.54
-      - name: "Discover Changed Subfolders"
-        id: discover-changes
-        uses: open-edge-platform/orch-ci/discover-changed-subfolders@a7adb596be29b5b9f3a7053bed637d20875ef1df # 0.1.54
->>>>>>> 085857da
+        uses: open-edge-platform/orch-ci/discover-changed-subfolders@a7adb596be29b5b9f3a7053bed637d20875ef1df  # 0.1.54
       - name: "Filter Out Unwanted Changed Subfolders"
         id: filter-changes
         env:
@@ -50,11 +43,7 @@
       fail-fast: false
       matrix:
         project_folder: ${{ fromJson(needs.pre-checks.outputs.filtered_projects) }}
-<<<<<<< HEAD
-    uses: open-edge-platform/orch-ci/.github/workflows/pre-merge.yml@e4fa54613527cfaad83ba8b625fd845a4ab8409d  # 0.1.53
-=======
-    uses: open-edge-platform/orch-ci/.github/workflows/pre-merge.yml@a7adb596be29b5b9f3a7053bed637d20875ef1df # 0.1.54
->>>>>>> 085857da
+    uses: open-edge-platform/orch-ci/.github/workflows/pre-merge.yml@a7adb596be29b5b9f3a7053bed637d20875ef1df  # 0.1.54
     with:
       run_version_check: true
       run_dep_version_check: false
