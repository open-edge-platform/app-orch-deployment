--- conflicted
+++ resolved
@@ -48,11 +48,7 @@
   go-fuzz-adm:
     if: ${{ inputs.run_adm || github.event_name == 'schedule' }}
     name: ADM Go Fuzzing Tests
-<<<<<<< HEAD
-    uses: open-edge-platform/orch-ci/.github/workflows/apporch-go-fuzz.yml@e4fa54613527cfaad83ba8b625fd845a4ab8409d  # 0.1.53
-=======
-    uses: open-edge-platform/orch-ci/.github/workflows/apporch-go-fuzz.yml@a7adb596be29b5b9f3a7053bed637d20875ef1df # 0.1.54
->>>>>>> 085857da
+    uses: open-edge-platform/orch-ci/.github/workflows/apporch-go-fuzz.yml@a7adb596be29b5b9f3a7053bed637d20875ef1df  # 0.1.54
     with:
       # Declare 1200 secs duration since schedule event will not pick up input values from workflow_dispatch
       fuzz_seconds: ${{ fromJSON(inputs.fuzz_seconds_adm || 1200) }}
@@ -61,11 +57,7 @@
   go-fuzz-arm:
     if: ${{ inputs.run_arm || github.event_name == 'schedule' }}
     name: ARM Go Fuzzing Tests
-<<<<<<< HEAD
-    uses: open-edge-platform/orch-ci/.github/workflows/apporch-go-fuzz.yml@e4fa54613527cfaad83ba8b625fd845a4ab8409d  # 0.1.53
-=======
-    uses: open-edge-platform/orch-ci/.github/workflows/apporch-go-fuzz.yml@a7adb596be29b5b9f3a7053bed637d20875ef1df # 0.1.54
->>>>>>> 085857da
+    uses: open-edge-platform/orch-ci/.github/workflows/apporch-go-fuzz.yml@a7adb596be29b5b9f3a7053bed637d20875ef1df  # 0.1.54
     with:
       # Declare 2100 secs duration since schedule event will not pick up input values from workflow_dispatch
       fuzz_seconds: ${{ fromJSON(inputs.fuzz_seconds_arm || 2100) }}
@@ -74,11 +66,7 @@
   go-fuzz-asp:
     if: ${{ inputs.run_asp || github.event_name == 'schedule'}}
     name: ASP Go Fuzzing Tests
-<<<<<<< HEAD
-    uses: open-edge-platform/orch-ci/.github/workflows/apporch-go-fuzz.yml@e4fa54613527cfaad83ba8b625fd845a4ab8409d  # 0.1.53
-=======
-    uses: open-edge-platform/orch-ci/.github/workflows/apporch-go-fuzz.yml@a7adb596be29b5b9f3a7053bed637d20875ef1df # 0.1.54
->>>>>>> 085857da
+    uses: open-edge-platform/orch-ci/.github/workflows/apporch-go-fuzz.yml@a7adb596be29b5b9f3a7053bed637d20875ef1df  # 0.1.54
     with:
       # Declare 4800 secs duration since schedule event will not pick up input values from workflow_dispatch
       fuzz_seconds: ${{ fromJSON(inputs.fuzz_seconds_asp || 4800) }}
