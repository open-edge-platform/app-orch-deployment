// SPDX-FileCopyrightText: (C) 2024 Intel Corporation
// SPDX-License-Identifier: Apache-2.0

package utils

import (
	"os"
	"strconv"
	"time"

	. "github.com/onsi/ginkgo/v2"
	. "github.com/onsi/gomega"
)

var _ = Describe("Test Utils", func() {
	const (
		// default values for git client
		defaultServiceAccount            = "orch-svc"
		defaultMount                     = "secret"
		defaultGitServicePath            = "ma_git_service"
		defaultGitServiceUsernameKey     = "username"
		defaultGitServicePasswordKey     = "password"
		defaultAWSServicePath            = "ma_aws_service"
		defaultAWSServiceRegion          = "region"
		defaultAWSServiceAccessKeyID     = "accessKeyID"
		defaultAWSServiceSecretAccessKey = "secretAccessKey"
		defaultAWSSSHKeyID               = "sshKeyID"
		defaultHarborServicePath         = "ma_harbor_service"
		defaultSecretServiceEndpoint     = "http://vault.orch-platform.svc.cluster.local:8200" // #nosec G101
		defaultGitProxy                  = ""
		defaultGitCaCert                 = ""
	)

	Describe("Test GetFleetGitPollingInterval", func() {
		It("successfully get value of fleet git polling interval from env vars", func() {
			expected := 60
			os.Setenv("FLEET_GIT_POLLING_INTERVAL", "60")
			v, err := GetFleetGitPollingInterval()
			Expect(err).ToNot(HaveOccurred())
			Expect(v.Duration).To(Equal(time.Duration(expected) * time.Second))
		})

		It("failed due to FLEET_GIT_POLLING_INTERVAL env var not set", func() {
			os.Unsetenv("FLEET_GIT_POLLING_INTERVAL")
			_, err := GetFleetGitPollingInterval()
			Expect(err).To(HaveOccurred())
		})
	})

	Describe("Test GetMessageSizeLimit", func() {
		It("successfully get message size limit", func() {
			os.Setenv("MSG_SIZE_LIMIT", "1")
			msgSizeLimitBytes, err := GetMessageSizeLimit()
			Expect(err).ToNot(HaveOccurred())
			Expect(msgSizeLimitBytes).To(Equal(int64(1048576)))
		})

		It("failed due to env missing", func() {
			os.Unsetenv("MSG_SIZE_LIMIT")
			_, err := GetMessageSizeLimit()
			Expect(err).To(HaveOccurred())
		})
	})

	Describe("Test GetServiceAccount", func() {
		It("successfully get service account from env vars", func() {
			expected := "test"
			os.Setenv("SERVICE_ACCOUNT", expected)
			v := GetServiceAccount()
			Expect(v).To(Equal(expected))
		})

		It("get default service account from env vars due to env missing", func() {
			os.Unsetenv("SERVICE_ACCOUNT")
			v := GetServiceAccount()
			Expect(v).To(Equal(defaultServiceAccount))
		})
	})

	Describe("Test IsOPAEnabled", func() {
		It("successfully get OPA Enabled true from env vars", func() {
			expected := "true"
			os.Setenv("OPA_ENABLED", expected)
			v := IsOPAEnabled()
			Expect(v).To(Equal(true))
		})

		It("successfully get OPA Enabled false when env var is missing", func() {
			os.Unsetenv("OPA_ENABLED")
			v := IsOPAEnabled()
			Expect(v).To(Equal(false))
		})
	})

	Describe("Test GetSecretServiceMount", func() {
		It("successfully get secret service mount from env vars", func() {
			expected := "test"
			os.Setenv("SECRET_SERVICE_MOUNT", expected)
			v := GetSecretServiceMount()
			Expect(v).To(Equal(expected))
		})

		It("get default secret service mount from env vars due to env missing", func() {
			os.Unsetenv("SECRET_SERVICE_MOUNT")
			v := GetSecretServiceMount()
			Expect(v).To(Equal(defaultMount))
		})
	})

	Describe("Test GetSecretServiceGitServicePath", func() {
		It("successfully get secret service git service path from env vars", func() {
			expected := "test"
			os.Setenv("SECRET_GIT_SERVICE_PATH", expected)
			v := GetSecretServiceGitServicePath()
			Expect(v).To(Equal(expected))
		})

		It("get default secret service git service path from env vars due to env missing", func() {
			os.Unsetenv("SECRET_GIT_SERVICE_PATH")
			v := GetSecretServiceGitServicePath()
			Expect(v).To(Equal(defaultGitServicePath))
		})
	})

	Describe("Test GetSecretServiceGitServiceKVKeyUsername", func() {
		It("successfully get secret service git username key from env vars", func() {
			expected := "test"
			os.Setenv("SECRET_GIT_SERVICE_USERNAME_KVKEY", expected)
			v := GetSecretServiceGitServiceKVKeyUsername()
			Expect(v).To(Equal(expected))
		})

		It("get default secret service git username key from env vars due to env missing", func() {
			os.Unsetenv("SECRET_GIT_SERVICE_USERNAME_KVKEY")
			v := GetSecretServiceGitServiceKVKeyUsername()
			Expect(v).To(Equal(defaultGitServiceUsernameKey))
		})
	})

	Describe("Test GetSecretServiceGitServiceKVKeyPassword", func() {
		It("successfully get secret service git password key from env vars", func() {
			expected := "test"
			os.Setenv("SECRET_GIT_SERVICE_PASSWORD_KVKEY", expected)
			v := GetSecretServiceGitServiceKVKeyPassword()
			Expect(v).To(Equal(expected))
		})

		It("get default secret service git password key from env vars due to env missing", func() {
			os.Unsetenv("SECRET_GIT_SERVICE_PASSWORD_KVKEY")
			v := GetSecretServiceGitServiceKVKeyPassword()
			Expect(v).To(Equal(defaultGitServicePasswordKey))
		})
	})

	Describe("Test GetSecretServiceAWSServicePath", func() {
		It("successfully get secret service aws service path from env vars", func() {
			expected := "test"
			os.Setenv("SECRET_AWS_SERVICE_PATH", expected)
			v := GetSecretServiceAWSServicePath()
			Expect(v).To(Equal(expected))
		})

		It("get default secret service aws service path from env vars due to env missing", func() {
			os.Unsetenv("SECRET_AWS_SERVICE_PATH")
			v := GetSecretServiceAWSServicePath()
			Expect(v).To(Equal(defaultAWSServicePath))
		})
	})

	Describe("Test GetSecretServiceAWSServiceKVKeyRegion", func() {
		It("successfully get secret service aws region key from env vars", func() {
			expected := "test"
			os.Setenv("SECRET_AWS_SERVICE_REGION_KVKEY", expected)
			v := GetSecretServiceAWSServiceKVKeyRegion()
			Expect(v).To(Equal(expected))
		})

		It("get default secret service aws region key from env vars due to env missing", func() {
			os.Unsetenv("SECRET_AWS_SERVICE_REGION_KVKEY")
			v := GetSecretServiceAWSServiceKVKeyRegion()
			Expect(v).To(Equal(defaultAWSServiceRegion))
		})
	})

	Describe("Test GetSecretServiceAWSServiceKVKeyAccessKey", func() {
		It("successfully get secret service aws accesskey key from env vars", func() {
			expected := "test"
			os.Setenv("SECRET_AWS_SERVICE_ACCESSKEY_KVKEY", expected)
			v := GetSecretServiceAWSServiceKVKeyAccessKey()
			Expect(v).To(Equal(expected))
		})

		It("get default secret service aws accesskey key from env vars due to env missing", func() {
			os.Unsetenv("SECRET_AWS_SERVICE_ACCESSKEY_KVKEY")
			v := GetSecretServiceAWSServiceKVKeyAccessKey()
			Expect(v).To(Equal(defaultAWSServiceAccessKeyID))
		})
	})

	Describe("Test GetSecretServiceAWSServiceKVKeySecretAccessKey", func() {
		It("successfully get secret service aws secretaccesskey key from env vars", func() {
			expected := "test"
			os.Setenv("SECRET_AWS_SERVICE_SECRET_ACCESSKEY_KVKEY", expected)
			v := GetSecretServiceAWSServiceKVKeySecretAccessKey()
			Expect(v).To(Equal(expected))
		})

		It("get default secret service aws secretaccesskey key from env vars due to env missing", func() {
			os.Unsetenv("SECRET_AWS_SERVICE_SECRET_ACCESSKEY_KVKEY")
			v := GetSecretServiceAWSServiceKVKeySecretAccessKey()
			Expect(v).To(Equal(defaultAWSServiceSecretAccessKey))
		})
	})

	Describe("Test GetSecretServiceAWSServiceKVKeySSHKey", func() {
		It("successfully get secret service aws ssh key from env vars", func() {
			expected := "test-ssh-key"
			os.Setenv("SECRET_AWS_SERVICE_SECRET_SSHKEY_KVKEY", expected)
			v := GetSecretServiceAWSServiceKVKeySSHKey()
			Expect(v).To(Equal(expected))
		})

		It("get default secret service aws ssh key from env vars due to env missing", func() {
			os.Unsetenv("SECRET_AWS_SERVICE_SECRET_SSHKEY_KVKEY")
			v := GetSecretServiceAWSServiceKVKeySSHKey()
			Expect(v).To(Equal(defaultAWSSSHKeyID))
		})
	})

	Describe("Test GetSecretServiceHarborServicePath", func() {
		It("successfully get secret service Harbor path from env vars", func() {
			expected := "test-service-path"
			os.Setenv("SECRET_HARBOR_SERVICE_PATH", expected)
			v := GetSecretServiceHarborServicePath()
			Expect(v).To(Equal(expected))
		})

		It("get default secret service Harbor path from env vars due to env missing", func() {
			os.Unsetenv("SECRET_HARBOR_SERVICE_PATH")
			v := GetSecretServiceHarborServicePath()
			Expect(v).To(Equal(defaultHarborServicePath))
		})
	})

	Describe("Test GetSecretServiceHarborServiceKVKeyUsername", func() {
		It("successfully get secret service Harbor username from env vars", func() {
			expected := "test-service-username"
			os.Setenv("SECRET_HARBOR_SERVICE_USERNAME_KVKEY", expected)
			v := GetSecretServiceHarborServiceKVKeyUsername()
			Expect(v).To(Equal(expected))
		})

		It("get default secret service Harbor username from env vars due to env missing", func() {
			os.Unsetenv("SECRET_HARBOR_SERVICE_USERNAME_KVKEY")
			v := GetSecretServiceHarborServiceKVKeyUsername()
			Expect(v).To(Equal(defaultHarborServiceUsernameKey))
		})
	})

	Describe("Test GetSecretServiceHarborServiceKVKeyPassword", func() {
		It("successfully get secret service Harbor password from env vars", func() {
			expected := "test-service-password"
			os.Setenv("SECRET_HARBOR_SERVICE_PASSWORD_KVKEY", expected)
			v := GetSecretServiceHarborServiceKVKeyPassword()
			Expect(v).To(Equal(expected))
		})

		It("get default secret service Harbor password from env vars due to env missing", func() {
			os.Unsetenv("SECRET_HARBOR_SERVICE_PASSWORD_KVKEY")
			v := GetSecretServiceHarborServiceKVKeyPassword()
			Expect(v).To(Equal(defaultHarborServicePasswordKey))
		})
	})

	Describe("Test GetSecretServiceHarborServiceKVKeyCert", func() {
		It("successfully get secret service Harbor cert from env vars", func() {
			expected := "test-service-cert"
			os.Setenv("SECRET_HARBOR_SERVICE_CERT_KVKEY", expected)
			v := GetSecretServiceHarborServiceKVKeyCert()
			Expect(v).To(Equal(expected))
		})

		It("get default secret service Harbor cert from env vars due to env missing", func() {
			os.Unsetenv("SECRET_HARBOR_SERVICE_CERT_KVKEY")
			v := GetSecretServiceHarborServiceKVKeyCert()
			Expect(v).To(Equal(defaultHarborServiceCertKey))
		})
	})

<<<<<<< HEAD
=======
	Describe("Test GetAPIExtEnabled", func() {
		It("successfully get API_EXT_ENABLED from env vars", func() {
			expected := "test-api-ext-enabled"
			os.Setenv("API_EXT_ENABLED", expected)
			v, err := GetAPIExtEnabled()
			Expect(err).ToNot(HaveOccurred())
			Expect(v).To(Equal(expected))
		})

		It("fails due to env missing", func() {
			os.Unsetenv("API_EXT_ENABLED")
			_, err := GetAPIExtEnabled()
			Expect(err).To(HaveOccurred())
		})
	})

	Describe("Test GetGrafanaExtEnabled", func() {
		It("successfully get GRAFANA_EXT_ENABLED from env vars", func() {
			expected := "test-grafana-ext-enabled"
			os.Setenv("GRAFANA_EXT_ENABLED", expected)
			v, err := GetGrafanaExtEnabled()
			Expect(err).ToNot(HaveOccurred())
			Expect(v).To(Equal(expected))
		})

		It("fails due to env missing", func() {
			os.Unsetenv("GRAFANA_EXT_ENABLED")
			_, err := GetGrafanaExtEnabled()
			Expect(err).To(HaveOccurred())
		})
	})

	Describe("Test DeleteCRDResources", func() {
		It("successfully set to true when DELETE_CRD_RESOURCES is true", func() {
			expected := true
			os.Setenv("DELETE_CRD_RESOURCES", "true")
			v := DeleteCRDResources()
			Expect(v).To(Equal(expected))
		})
		It("successfully set to false when DELETE_CRD_RESOURCES is false", func() {
			expected := false
			os.Setenv("DELETE_CRD_RESOURCES", "false")
			v := DeleteCRDResources()
			Expect(v).To(Equal(expected))
		})
		It("successfully set to default true when DELETE_CRD_RESOURCES is missing", func() {
			expected := true
			os.Unsetenv("DELETE_CRD_RESOURCES")
			v := DeleteCRDResources()
			Expect(v).To(Equal(expected))
		})
	})

>>>>>>> fd1d396e
	Describe("Test IsSecretServiceEnabled", func() {
		It("successfully get flag to check if secret service enabled or not from env vars", func() {
			expected := true
			os.Setenv("SECRET_SERVICE_ENABLED", "true")
			v, err := IsSecretServiceEnabled()
			Expect(err).ToNot(HaveOccurred())
			Expect(v).To(Equal(expected))

			expected = false
			os.Setenv("SECRET_SERVICE_ENABLED", "false")
			v, err = IsSecretServiceEnabled()
			Expect(err).ToNot(HaveOccurred())
			Expect(v).To(Equal(expected))
		})

		It("failed to get flag to check if secret service enabled or not due to env missing", func() {
			os.Unsetenv("SECRET_SERVICE_ENABLED")
			v, err := IsSecretServiceEnabled()
			Expect(err).To(HaveOccurred())
			Expect(v).To(Equal(false))
		})
	})

	Describe("Test GetSecretServiceEndpoint", func() {
		It("successfully get secret service endpoint from env vars", func() {
			expected := "test"
			os.Setenv("SECRET_SERVICE_ENDPOINT", expected)
			v := GetSecretServiceEndpoint()
			Expect(v).To(Equal(expected))
		})

		It("get default secret service endpoint from env vars due to env missing", func() {
			os.Unsetenv("SECRET_SERVICE_ENDPOINT")
			v := GetSecretServiceEndpoint()
			Expect(v).To(Equal(defaultSecretServiceEndpoint))
		})
	})

	Describe("Test GetGitUser", func() {
		It("successfully get git user from env vars", func() {
			expected := "test"
			os.Setenv("GIT_USER", expected)
			v, err := GetGitUser()
			Expect(err).ToNot(HaveOccurred())
			Expect(v).To(Equal(expected))
		})

		It("failed get git user due to env missing", func() {
			os.Unsetenv("GIT_USER")
			_, err := GetGitUser()
			Expect(err).To(HaveOccurred())
		})
	})

	Describe("Test GetGitPassword", func() {
		It("successfully get git password from env vars", func() {
			expected := "test"
			os.Setenv("GIT_PASSWORD", expected)
			v, err := GetGitPassword()
			Expect(err).ToNot(HaveOccurred())
			Expect(v).To(Equal(expected))
		})

		It("failed get git password due to env missing", func() {
			os.Unsetenv("GIT_PASSWORD")
			_, err := GetGitPassword()
			Expect(err).To(HaveOccurred())
		})
	})

	Describe("Test GetGitServer", func() {
		It("successfully get git server from env vars", func() {
			expected := "test"
			os.Setenv("GIT_SERVER", expected)
			v, err := GetGitServer()
			Expect(err).ToNot(HaveOccurred())
			Expect(v).To(Equal(expected))
		})

		It("failed get git server due to env missing", func() {
			os.Unsetenv("GIT_SERVER")
			_, err := GetGitServer()
			Expect(err).To(HaveOccurred())
		})
	})

	Describe("Test GetGitProvider", func() {
		It("successfully get git provider from env vars", func() {
			expected := "test"
			os.Setenv("GIT_PROVIDER", expected)
			v, err := GetGitProvider()
			Expect(err).ToNot(HaveOccurred())
			Expect(v).To(Equal(expected))
		})

		It("failed get git provider due to env missing", func() {
			os.Unsetenv("GIT_PROVIDER")
			_, err := GetGitProvider()
			Expect(err).To(HaveOccurred())
		})
	})

	Describe("Test GetGitProxy", func() {
		It("successfully get git proxy from env vars", func() {
			expected := "test"
			os.Setenv("GIT_PROXY", expected)
			v := GetGitProxy()
			Expect(v).To(Equal(expected))
		})

		It("get default git proxy from env vars due to env missing", func() {
			os.Unsetenv("GIT_PROXY")
			v := GetGitProxy()
			Expect(v).To(Equal(defaultGitProxy))
		})
	})

	Describe("Test GetGitCACert", func() {
		It("get default git proxy from env vars due to env missing", func() {
			os.Unsetenv("GIT_CA_CERT")
			v := GetGitProxy()
			Expect(v).To(Equal(defaultGitCaCert))
		})
	})

	Describe("Test GetGitRegion", func() {
		It("successfully get git region (AWS) from env vars", func() {
			expected := "test"
			os.Setenv("GIT_REGION", expected)
			v, err := GetGitRegion()
			Expect(err).ToNot(HaveOccurred())
			Expect(v).To(Equal(expected))
		})

		It("failed get git region (AWS) due to env missing", func() {
			os.Unsetenv("GIT_REGION")
			_, err := GetGitRegion()
			Expect(err).To(HaveOccurred())
		})
	})

	Describe("Test GetGitAccessKey", func() {
		It("successfully get git accesskey (AWS) from env vars", func() {
			expected := "test"
			os.Setenv("GIT_ACCESSKEY", expected)
			v, err := GetGitAccessKey()
			Expect(err).ToNot(HaveOccurred())
			Expect(v).To(Equal(expected))
		})

		It("failed get git accesskey (AWS) due to env missing", func() {
			os.Unsetenv("GIT_ACCESSKEY")
			_, err := GetGitAccessKey()
			Expect(err).To(HaveOccurred())
		})
	})

	Describe("Test GetGitSecretAccessKey", func() {
		It("successfully get git secretaccesskey (AWS) from env vars", func() {
			expected := "test"
			os.Setenv("GIT_SECRET_ACCESSKEY", expected)
			v, err := GetGitSecretAccessKey()
			Expect(err).ToNot(HaveOccurred())
			Expect(v).To(Equal(expected))
		})

		It("failed get git secretaccesskey (AWS) due to env missing", func() {
			os.Unsetenv("GIT_SECRET_ACCESSKEY")
			_, err := GetGitSecretAccessKey()
			Expect(err).To(HaveOccurred())
		})
	})

	Describe("Test GetAwsSSHKey", func() {
		It("successfully get git ssh key (AWS) from env vars", func() {
			expected := "test-ssh-key"
			os.Setenv("GIT_AWSSSHKEY", expected)
			v, err := GetAwsSSHKey()
			Expect(err).ToNot(HaveOccurred())
			Expect(v).To(Equal(expected))
		})

		It("failed get git ssh key (AWS) due to env missing", func() {
			os.Unsetenv("GIT_AWSSSHKEY")
			_, err := GetAwsSSHKey()
			Expect(err).To(HaveOccurred())
		})
	})

	Describe("Test GetStatusRefreshInterval", func() {
		It("successfully got status refresh interval from env vars", func() {
			expected := 10
			os.Setenv("STATUS_REFRESH_INTERVAL", strconv.Itoa(expected))
			v := GetStatusRefreshInterval()
			Expect(v).To(Equal(expected))
		})

		It("got 0 value when env var missing", func() {
			os.Unsetenv("STATUS_REFRESH_INTERVAL")
			v := GetStatusRefreshInterval()
			Expect(v).To(Equal(0))
		})
	})

	Describe("Test GetIntegerFromEnv", func() {
		envvar := "TEST_INTEGER_IN_ENV"
		defaultvalue := 20
		It("successfully got integer from env vars", func() {
			expected := 10
			os.Setenv(envvar, strconv.Itoa(expected))
			v, m := GetIntegerFromEnv(envvar, defaultvalue)
			Expect(v).To(Equal(expected))
			Expect(m).To(BeEmpty())
		})

		It("got default value when env var missing", func() {
			os.Unsetenv(envvar)
			v, m := GetIntegerFromEnv(envvar, defaultvalue)
			Expect(v).To(Equal(defaultvalue))
			Expect(m).To(Equal("failed to get TEST_INTEGER_IN_ENV from env - using default of 20"))
		})

		It("got default value when env var cannot be parsed", func() {
			os.Setenv(envvar, "Not an integer!")
			v, m := GetIntegerFromEnv(envvar, defaultvalue)
			Expect(v).To(Equal(defaultvalue))
			Expect(m).To(Equal("parsing TEST_INTEGER_IN_ENV failed - strconv.Atoi: parsing \"Not an integer!\": invalid syntax - using default of 20"))
		})
	})
})<|MERGE_RESOLUTION|>--- conflicted
+++ resolved
@@ -287,40 +287,6 @@
 		})
 	})
 
-<<<<<<< HEAD
-=======
-	Describe("Test GetAPIExtEnabled", func() {
-		It("successfully get API_EXT_ENABLED from env vars", func() {
-			expected := "test-api-ext-enabled"
-			os.Setenv("API_EXT_ENABLED", expected)
-			v, err := GetAPIExtEnabled()
-			Expect(err).ToNot(HaveOccurred())
-			Expect(v).To(Equal(expected))
-		})
-
-		It("fails due to env missing", func() {
-			os.Unsetenv("API_EXT_ENABLED")
-			_, err := GetAPIExtEnabled()
-			Expect(err).To(HaveOccurred())
-		})
-	})
-
-	Describe("Test GetGrafanaExtEnabled", func() {
-		It("successfully get GRAFANA_EXT_ENABLED from env vars", func() {
-			expected := "test-grafana-ext-enabled"
-			os.Setenv("GRAFANA_EXT_ENABLED", expected)
-			v, err := GetGrafanaExtEnabled()
-			Expect(err).ToNot(HaveOccurred())
-			Expect(v).To(Equal(expected))
-		})
-
-		It("fails due to env missing", func() {
-			os.Unsetenv("GRAFANA_EXT_ENABLED")
-			_, err := GetGrafanaExtEnabled()
-			Expect(err).To(HaveOccurred())
-		})
-	})
-
 	Describe("Test DeleteCRDResources", func() {
 		It("successfully set to true when DELETE_CRD_RESOURCES is true", func() {
 			expected := true
@@ -342,7 +308,6 @@
 		})
 	})
 
->>>>>>> fd1d396e
 	Describe("Test IsSecretServiceEnabled", func() {
 		It("successfully get flag to check if secret service enabled or not from env vars", func() {
 			expected := true
