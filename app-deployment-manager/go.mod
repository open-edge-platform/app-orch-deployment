--- conflicted
+++ resolved
@@ -56,10 +56,6 @@
 	github.com/rancher/lasso v0.0.0-20221227210133-6ea88ca2fbcc
 	github.com/rancher/wrangler v1.1.1
 	github.com/stretchr/testify v1.10.0
-<<<<<<< HEAD
-=======
-	github.com/traefik/traefik/v2 v2.11.24
->>>>>>> fd1d396e
 	go.uber.org/mock v0.5.0
 	google.golang.org/grpc v1.71.0
 	k8s.io/api v0.32.1
@@ -104,10 +100,6 @@
 	github.com/gabriel-vasile/mimetype v1.4.3 // indirect
 	github.com/getkin/kin-openapi v0.118.0 // indirect
 	github.com/gin-contrib/sse v0.1.0 // indirect
-<<<<<<< HEAD
-=======
-	github.com/go-acme/lego/v4 v4.23.1 // indirect
->>>>>>> fd1d396e
 	github.com/go-errors/errors v1.4.2 // indirect
 	github.com/go-fed/httpsig v1.1.0 // indirect
 	github.com/go-git/gcfg v1.5.1-0.20230307220236-3a3c6141e376 // indirect
@@ -155,10 +147,6 @@
 	github.com/leodido/go-urn v1.4.0 // indirect
 	github.com/mailru/easyjson v0.7.7 // indirect
 	github.com/mattn/go-isatty v0.0.20 // indirect
-<<<<<<< HEAD
-=======
-	github.com/miekg/dns v1.1.64 // indirect
->>>>>>> fd1d396e
 	github.com/mitchellh/go-homedir v1.1.0 // indirect
 	github.com/mitchellh/mapstructure v1.5.1-0.20231216201459-8508981c8b6c // indirect
 	github.com/modern-go/concurrent v0.0.0-20180306012644-bacd9c7ef1dd // indirect
@@ -181,10 +169,6 @@
 	github.com/spyzhov/ajson v0.7.1 // indirect
 	github.com/stoewer/go-strcase v1.3.0 // indirect
 	github.com/stretchr/objx v0.5.2 // indirect
-<<<<<<< HEAD
-=======
-	github.com/traefik/paerser v0.2.2 // indirect
->>>>>>> fd1d396e
 	github.com/twitchyliquid64/golang-asm v0.15.1 // indirect
 	github.com/ugorji/go/codec v1.2.12 // indirect
 	github.com/x448/float16 v0.8.4 // indirect
@@ -193,17 +177,11 @@
 	go.uber.org/zap v1.27.0 // indirect
 	golang.org/x/arch v0.7.0 // indirect
 	golang.org/x/crypto v0.36.0 // indirect
-<<<<<<< HEAD
 	golang.org/x/exp v0.0.0-20240909161429-701f63a606c0 // indirect
 	golang.org/x/net v0.38.0 // indirect
 	golang.org/x/oauth2 v0.24.0 // indirect
-=======
-	golang.org/x/exp v0.0.0-20241210194714-1829a127f884 // indirect
 	golang.org/x/mod v0.23.0 // indirect
-	golang.org/x/net v0.38.0 // indirect
-	golang.org/x/oauth2 v0.28.0 // indirect
 	golang.org/x/sync v0.12.0 // indirect
->>>>>>> fd1d396e
 	golang.org/x/sys v0.31.0 // indirect
 	golang.org/x/term v0.30.0 // indirect
 	golang.org/x/text v0.23.0 // indirect
